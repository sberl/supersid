"""SuperSID text mode viewer.

Minimal output for SuperSID in text mode i.e. within terminal window.

Each Viewer must implement:
- __init__(): all initializations
- run(): main loop to get user input
- close(): cleaning up
- status_display(): display a message in a status bar or equivalent
"""
import sys
import readchar
from threading import Timer
from time import sleep
<<<<<<< HEAD
from _getch import _Getch
=======
from matplotlib.mlab import psd as mlab_psd
>>>>>>> 5bf4a6d8

from config import FILTERED, RAW, print_config


class textSidViewer:
    def __init__(self, controller):
        self.version = "1.3.1 20150421 (text)"
        print("SuperSID initialization")
        self.controller = controller
        self.MAXLINE = 70
        self.print_menu()
        self.timer = Timer(0.5, self.check_keyboard)
        self.timer.start()

    def run(self):
        """Loop waiting for keyboard interrupt.

        i.e. do nothing until user press 'X' or CTRL-C
        """
        try:
            while self.controller.__class__.running:
                sleep(1)
        except (KeyboardInterrupt, SystemExit):
            pass

    def status_display(self, msg):
        print(("\r" + msg + " "*self.MAXLINE)[:self.MAXLINE],  end='')
        sys.stdout.flush()

    def update_psd(self, Pxx):
        pass
    def close(self):
        self.timer.cancel()

    def print_menu(self):
        print("\n" + "-" * self.MAXLINE)
        print("Site:", self.controller.config['site_name'], " " * 20, end='')
        print("Monitor:", self.controller.config['monitor_id'])
        print("-" * self.MAXLINE)
        print(" F) save Filtered buffers")
        print(" R) save Raw buffers")
        print(" E) save Extended raw buffers")
        print("-" * self.MAXLINE)
        print(" C) list the Config file(s) parameters")
        print(" V) Version")
        print(" ?) display this menu")
        if self.controller.config['hourly_save'] == 'YES':
            print(" X) eXit (with saving)")
        else:
            print(" X) eXit (without saving)")
        print("-" * self.MAXLINE)

    def check_keyboard(self):
        s = readchar.readkey().lower()
        if s == "x":
            self.controller.close()
        elif s in ("f", "r", "e"):
            print("\n\n")
            for fname in self.controller.save_current_buffers(
                    log_type=FILTERED if s == "f" else RAW,
                    log_format='both_extended' if s == "e" else 'both'):
                print(fname, "saved")
            self.print_menu()
        elif s == "?":
            self.print_menu()
        elif s == "c":
            print_config(self.controller.config)
            self.print_menu()
        elif s == "v":
            print("\n")
            print(self.controller.about_app())
            self.print_menu()
        else:
            sys.stdout.write('\a')  # terminal bell
        # call again in half a second to check if a new key has been pressed
        if s != "x":
            self.timer = Timer(0.5, self.check_keyboard)
            self.timer.start()<|MERGE_RESOLUTION|>--- conflicted
+++ resolved
@@ -12,11 +12,6 @@
 import readchar
 from threading import Timer
 from time import sleep
-<<<<<<< HEAD
-from _getch import _Getch
-=======
-from matplotlib.mlab import psd as mlab_psd
->>>>>>> 5bf4a6d8
 
 from config import FILTERED, RAW, print_config
 
@@ -46,8 +41,9 @@
         print(("\r" + msg + " "*self.MAXLINE)[:self.MAXLINE],  end='')
         sys.stdout.flush()
 
-    def update_psd(self, Pxx):
+    def update_psd(self, Pxx, freqs):
         pass
+
     def close(self):
         self.timer.cancel()
 
